{
    "name": "aws-sdk",
    "description": "AWS SDK for JavaScript",
<<<<<<< HEAD
    "version": "1.17.2",
=======
    "version": "1.17.3",
>>>>>>> 43d01017
    "author": {
        "name":"Amazon Web Services",
        "email":"",
        "url":"http://aws.amazon.com/"
    },
    "homepage": "https://github.com/aws/aws-sdk-js",
    "contributors": [
      "Loren Segal <lsegal@amazon.com>",
      "Trevor Rowe <trevrowe@amazon.com>"
    ],
    "devDependencies": {
      "repl.history": "",
      "jasmine-node": "",
      "semver": "",
      "coffee-script": "",
      "jshint": "",
      "cucumber": ""
    },
    "dependencies": {
      "xml2js": "0.2.4",
      "xmlbuilder": "0.4.2"
    },
    "main": "lib/aws.js",
    "directories":  {
        "lib": "lib"
    },
    "engines": {
        "node": ">= 0.6.0"
    },
    "repository": {
        "type" : "git",
        "url": "git://github.com/aws/aws-sdk-js"
    },
   "bugs" : {
        "url" : "http://github.com/aws/aws-sdk-js/issues",
        "mail" : ""
    },
    "licenses": [{
        "type": "Apache 2.0",
        "url": "http://github.com/aws/aws-sdk-js/raw/master/LICENSE.txt"
    }],
    "keywords": [
        "api", "amazon","aws","ec2","simpledb","s3","sqs","ses","sns","route53","rds","elasticache","cloudfront","fps",
        "cloudformation","cloudwatch","dynamodb","iam","swf","autoscaling","cloudsearch","elb",
        "loadbalancing","emr","mapreduce","importexport","storagegateway","workflow","ebs","vpc","beanstalk",
        "glacier"
    ],
    "scripts" : {
        "test" : "npm -s run-script lint && npm -s run-script unit && ([ -f configuration ] && npm -s run-script integration || true)",
        "unit" : "jasmine-node --noColor --coffee test",
        "integration": "cucumber.js",
        "lint" : "jshint lib",
        "console": "./scripts/console"
    }
}<|MERGE_RESOLUTION|>--- conflicted
+++ resolved
@@ -1,11 +1,7 @@
 {
     "name": "aws-sdk",
     "description": "AWS SDK for JavaScript",
-<<<<<<< HEAD
-    "version": "1.17.2",
-=======
     "version": "1.17.3",
->>>>>>> 43d01017
     "author": {
         "name":"Amazon Web Services",
         "email":"",
