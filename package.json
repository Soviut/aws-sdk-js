{
    "name": "aws-sdk",
    "description": "AWS SDK for JavaScript",
<<<<<<< HEAD
    "version": "1.17.3",
=======
    "version": "1.18.0",
>>>>>>> acd8d79f
    "author": {
        "name":"Amazon Web Services",
        "email":"",
        "url":"http://aws.amazon.com/"
    },
    "homepage": "https://github.com/aws/aws-sdk-js",
    "contributors": [
      "Loren Segal <lsegal@amazon.com>",
      "Trevor Rowe <trevrowe@amazon.com>"
    ],
    "devDependencies": {
      "repl.history": "",
      "jasmine-node": "",
      "semver": "",
      "coffee-script": "1.6.3",
      "jshint": "",
      "cucumber": "",
      "coffeeify": ""
    },
    "dependencies": {
      "xml2js": "0.2.4",
      "xmlbuilder": "0.4.2"
    },
    "main": "lib/aws.js",
    "directories":  {
        "lib": "lib"
    },
    "engines": {
        "node": ">= 0.6.0"
    },
    "repository": {
        "type" : "git",
        "url": "git://github.com/aws/aws-sdk-js"
    },
   "bugs" : {
        "url" : "http://github.com/aws/aws-sdk-js/issues",
        "mail" : ""
    },
    "licenses": [{
        "type": "Apache 2.0",
        "url": "http://github.com/aws/aws-sdk-js/raw/master/LICENSE.txt"
    }],
    "keywords": [
        "api", "amazon","aws","ec2","simpledb","s3","sqs","ses","sns","route53","rds","elasticache","cloudfront","fps",
        "cloudformation","cloudwatch","dynamodb","iam","swf","autoscaling","cloudsearch","elb",
        "loadbalancing","emr","mapreduce","importexport","storagegateway","workflow","ebs","vpc","beanstalk",
        "glacier"
    ],
    "scripts" : {
        "test" : "npm -s run-script lint && npm -s run-script unit && ([ -f configuration ] && npm -s run-script integration || true)",
        "unit" : "jasmine-node --noColor --coffee test",
        "integration": "cucumber.js",
        "lint" : "jshint lib",
        "console": "./scripts/console"
    }
}<|MERGE_RESOLUTION|>--- conflicted
+++ resolved
@@ -1,11 +1,7 @@
 {
     "name": "aws-sdk",
     "description": "AWS SDK for JavaScript",
-<<<<<<< HEAD
-    "version": "1.17.3",
-=======
     "version": "1.18.0",
->>>>>>> acd8d79f
     "author": {
         "name":"Amazon Web Services",
         "email":"",
