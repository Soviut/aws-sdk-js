--- conflicted
+++ resolved
@@ -1,11 +1,7 @@
 {
     "name": "aws-sdk",
     "description": "AWS SDK for JavaScript",
-<<<<<<< HEAD
-    "version": "1.17.0",
-=======
     "version": "1.17.1",
->>>>>>> c480ea0d
     "author": {
         "name":"Amazon Web Services",
         "email":"",
