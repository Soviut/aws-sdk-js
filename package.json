--- conflicted
+++ resolved
@@ -1,11 +1,7 @@
 {
     "name": "aws-sdk",
     "description": "AWS SDK for JavaScript",
-<<<<<<< HEAD
-    "version": "1.15.0",
-=======
     "version": "1.16.0",
->>>>>>> d182b9f9
     "author": {
         "name":"Amazon Web Services",
         "email":"",
