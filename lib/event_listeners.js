--- conflicted
+++ resolved
@@ -214,11 +214,7 @@
     });
 
     add('HTTP_DATA', 'httpData', function HTTP_DATA(chunk, resp) {
-<<<<<<< HEAD
-      resp.httpResponse.buffers.push(new Buffer(chunk));
-=======
-      if (chunk) resp.httpResponse.buffers.push(chunk);
->>>>>>> 8380f275
+      if (chunk) resp.httpResponse.buffers.push(new Buffer(chunk));
     });
 
     add('HTTP_DONE', 'httpDone', function HTTP_DONE(resp) {
