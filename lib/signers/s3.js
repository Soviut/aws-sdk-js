--- conflicted
+++ resolved
@@ -57,13 +57,9 @@
   },
 
   addAuthorization: function addAuthorization(credentials, date) {
-<<<<<<< HEAD
+    if (!this.request.headers['presigned-expires']) {
     this.request.headers['X-Amz-Date'] = AWS.util.date.rfc822(date);
-=======
-    if (!this.request.headers['presigned-expires']) {
-      this.request.headers['Date'] = AWS.util.date.rfc822(date);
     }
->>>>>>> b3f411ae
 
     if (credentials.sessionToken) {
       // presigned URLs require this header to be lowercased
@@ -83,13 +79,9 @@
     parts.push(r.method);
     parts.push(r.headers['Content-MD5'] || '');
     parts.push(r.headers['Content-Type'] || '');
-<<<<<<< HEAD
     parts.push(''); // This is the "Date" header, but we use X-Amz-Date.
                     // The S3 signing mechanism requires us to pass an empty
                     // string for this Date header regardless.
-=======
-    parts.push(r.headers['presigned-expires'] || r.headers['Date'] || '');
->>>>>>> b3f411ae
     var headers = this.canonicalizedAmzHeaders();
     if (headers) parts.push(headers);
     parts.push(this.canonicalizedResource());
