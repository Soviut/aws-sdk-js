/**
 * The main AWS namespace
 *
 * @!macro [new] nobrowser
 *   @note This feature is not supported in the browser environment of the SDK.
 */
var AWS = {};
module.exports = AWS;
require('./util');

AWS.util.update(AWS, {

  /**
   * @constant
   */
<<<<<<< HEAD
  VERSION: '1.17.0',
=======
  VERSION: '1.17.1',
>>>>>>> c480ea0d

  /**
   * @api private
   */
  ServiceInterface: {},

  /**
   * @api private
   */
  Signers: {},

  /**
   * @api private
   */
  XML: {}

});

require('./service');

require('./credentials');
require('./credentials/credential_provider_chain');
require('./credentials/temporary_credentials');
require('./credentials/web_identity_credentials');
require('./credentials/saml_credentials');

require('./config');
require('./http');
require('./sequential_executor');
require('./event_listeners');
require('./request');
require('./signers/request_signer');
require('./param_validator');

/**
 * @readonly
 * @return [AWS.SequentialExecutor] a collection of global event listeners that
 *   are attached to every sent request.
 * @see AWS.Request AWS.Request for a list of events to listen for
 * @example Logging the time taken to send a request
 *   AWS.events.on('send', function startSend(resp) {
 *     resp.startTime = new Date().getTime();
 *   }).on('complete', function calculateTime(resp) {
 *     var time = (new Date().getTime() - resp.startTime) / 1000;
 *     console.log('Request took ' + time + ' seconds');
 *   });
 *
 *   new AWS.S3().listBuckets(); // prints 'Request took 0.285 seconds'
 */
AWS.events = new AWS.SequentialExecutor();

if (typeof window !== 'undefined') window.AWS = AWS;<|MERGE_RESOLUTION|>--- conflicted
+++ resolved
@@ -13,11 +13,7 @@
   /**
    * @constant
    */
-<<<<<<< HEAD
-  VERSION: '1.17.0',
-=======
   VERSION: '1.17.1',
->>>>>>> c480ea0d
 
   /**
    * @api private
