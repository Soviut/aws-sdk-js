/**
 * The main AWS namespace
 *
 * @!macro [new] nobrowser
 *   @note This feature is not supported in the browser environment of the SDK.
 */
var AWS = {};
module.exports = AWS;
require('./util');

AWS.util.update(AWS, {

  /**
   * @constant
   */
<<<<<<< HEAD
  VERSION: '1.17.2',
=======
  VERSION: '1.17.3',
>>>>>>> 43d01017

  /**
   * @api private
   */
  ServiceInterface: {},

  /**
   * @api private
   */
  Signers: {},

  /**
   * @api private
   */
  XML: {}

});

require('./service');

require('./credentials');
require('./credentials/credential_provider_chain');
require('./credentials/temporary_credentials');
require('./credentials/web_identity_credentials');
require('./credentials/saml_credentials');

require('./config');
require('./http');
require('./sequential_executor');
require('./event_listeners');
require('./request');
require('./signers/request_signer');
require('./param_validator');

/**
 * @readonly
 * @return [AWS.SequentialExecutor] a collection of global event listeners that
 *   are attached to every sent request.
 * @see AWS.Request AWS.Request for a list of events to listen for
 * @example Logging the time taken to send a request
 *   AWS.events.on('send', function startSend(resp) {
 *     resp.startTime = new Date().getTime();
 *   }).on('complete', function calculateTime(resp) {
 *     var time = (new Date().getTime() - resp.startTime) / 1000;
 *     console.log('Request took ' + time + ' seconds');
 *   });
 *
 *   new AWS.S3().listBuckets(); // prints 'Request took 0.285 seconds'
 */
AWS.events = new AWS.SequentialExecutor();

if (typeof window !== 'undefined') window.AWS = AWS;<|MERGE_RESOLUTION|>--- conflicted
+++ resolved
@@ -13,11 +13,7 @@
   /**
    * @constant
    */
-<<<<<<< HEAD
-  VERSION: '1.17.2',
-=======
   VERSION: '1.17.3',
->>>>>>> 43d01017
 
   /**
    * @api private
