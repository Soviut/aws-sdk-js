--- conflicted
+++ resolved
@@ -69,10 +69,6 @@
  *
  *   new AWS.S3().listBuckets(); // prints 'Request took 0.285 seconds'
  */
-<<<<<<< HEAD
-AWS.events = new AWS.EventEmitter();
+AWS.events = new AWS.SequentialExecutor();
 
-if (typeof window !== 'undefined') window.AWS = AWS;
-=======
-AWS.events = new AWS.SequentialExecutor();
->>>>>>> b3f411ae
+if (typeof window !== 'undefined') window.AWS = AWS;