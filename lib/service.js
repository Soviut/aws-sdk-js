/**
 * Copyright 2012-2013 Amazon.com, Inc. or its affiliates. All Rights Reserved.
 *
 * Licensed under the Apache License, Version 2.0 (the "License"). You
 * may not use this file except in compliance with the License. A copy of
 * the License is located at
 *
 *     http://aws.amazon.com/apache2.0/
 *
 * or in the "license" file accompanying this file. This file is
 * distributed on an "AS IS" BASIS, WITHOUT WARRANTIES OR CONDITIONS OF
 * ANY KIND, either express or implied. See the License for the specific
 * language governing permissions and limitations under the License.
 */

var AWS = require('./core');
var inherit = AWS.util.inherit;

/**
 * The service class representing an AWS service.
 *
 * @abstract
 *
 * @!attribute apiVersions
 *   @return [Array<String>] the list of API versions supported by this service.
 *   @readonly
 */
AWS.Service = inherit({
  /**
   * Create a new service object with a configuration object
   *
   * @param config [map] a map of configuration options
   */
  constructor: function Service(config) {
    if (!this.loadServiceClass) {
      throw AWS.util.error(new Error(),
        'Service must be constructed with `new\' operator');
    }
    var ServiceClass = this.loadServiceClass(config || {});
    if (ServiceClass) return new ServiceClass(config);
    this.initialize(config);
  },

  /**
   * @api private
   */
  initialize: function initialize(config) {
    AWS.util.hideProperties(this, ['client']);
    this.client = this; // backward compatibility with client property
    this.config = new AWS.Config(AWS.config);
    if (config) this.config.update(config, true);
    this.setEndpoint(this.config.endpoint);
  },

  /**
   * @api private
   */
  loadServiceClass: function loadServiceClass(serviceConfig) {
    var config = serviceConfig;
    if (!AWS.util.isEmpty(this.api)) {
      return;
    } else if (config.apiConfig) {
      return AWS.Service.defineServiceApi(this.constructor, config.apiConfig);
    } else if (!this.constructor.services) {
      return;
    } else {
      config = new AWS.Config(AWS.config);
      config.update(serviceConfig, true);
      var version = config.apiVersions[this.constructor.serviceIdentifier];
      version = version || config.apiVersion;
      return this.getLatestServiceClass(version);
    }
  },

  /**
   * @api private
   */
  getLatestServiceClass: function getLatestServiceClass(version) {
    version = this.getLatestServiceVersion(version);
    if (this.constructor.services[version] === null) {
      AWS.Service.defineServiceApi(this.constructor, version);
    }

    return this.constructor.services[version];
  },

  /**
   * @api private
   */
  getLatestServiceVersion: function getLatestServiceVersion(version) {
    if (!this.constructor.services || this.constructor.services.length === 0) {
      throw new Error('No services defined on ' +
                      this.constructor.serviceIdentifier);
    }

    if (!version) {
      version = 'latest';
    } else if (AWS.util.isType(version, Date)) {
      version = AWS.util.date.iso8601(version).split('T')[0];
    }

    if (Object.hasOwnProperty(this.constructor.services, version)) {
      return version;
    }

    var keys = Object.keys(this.constructor.services).sort();
    var selectedVersion = null;
    for (var i = keys.length - 1; i >= 0; i--) {
      // versions that end in "*" are not available on disk and can be
      // skipped, so do not choose these as selectedVersions
      if (keys[i][keys[i].length - 1] !== '*') {
        selectedVersion = keys[i];
      }
      if (keys[i].substr(0, 10) <= version) {
        return selectedVersion;
      }
    }

    throw new Error('Could not find ' + this.constructor.serviceIdentifier +
                    ' API to satisfy version constraint `' + version + '\'');
  },

  /**
   * @api private
   */
  api: {},

  /**
   * @api private
   */
  defaultRetryCount: 3,

  /**
   * Calls an operation on a service with the given input parameters.
   *
   * @param operation [String] the name of the operation to call on the service.
   * @param params [map] a map of input options for the operation
   * @callback callback function(err, data)
   *   If a callback is supplied, it is called when a response is returned
   *   from the service.
   *   @param err [Error] the error object returned from the request.
   *     Set to `null` if the request is successful.
   *   @param data [Object] the de-serialized data returned from
   *     the request. Set to `null` if a request error occurs.
   */
  makeRequest: function makeRequest(operation, params, callback) {
    if (typeof params === 'function') {
      callback = params;
      params = null;
    }

    params = params || {};
    if (this.config.params) { // copy only toplevel bound params
      var rules = this.api.operations[operation];
      if (rules) {
        params = AWS.util.copy(params);
        AWS.util.each(this.config.params, function(key, value) {
          if (rules.input.members[key]) {
            if (params[key] === undefined || params[key] === null) {
              params[key] = value;
            }
          }
        });
      }
    }

    var request = new AWS.Request(this, operation, params);
    this.addAllRequestListeners(request);

    if (callback) request.send(callback);
    return request;
  },

  /**
   * @api private
   */
  addAllRequestListeners: function addAllRequestListeners(request) {
    var list = [AWS.events, AWS.EventListeners.Core,
                this.serviceInterface()];
    for (var i = 0; i < list.length; i++) {
      if (list[i]) request.addListeners(list[i]);
    }

    // disable parameter validation
    if (!this.config.paramValidation) {
      request.removeListener('validate',
        AWS.EventListeners.Core.VALIDATE_PARAMETERS);
    }

    if (this.config.logger) { // add logging events
      request.addListeners(AWS.EventListeners.Logger);
    }

    this.setupRequestListeners(request);
  },

  /**
   * Override this method to setup any custom request listeners for each
   * new request to the service.
   *
   * @abstract
   */
  setupRequestListeners: function setupRequestListeners() {
  },

  /**
   * @api private
   */
  serviceInterface: function serviceInterface() {
    switch (this.api.format) {
      case 'query': return AWS.EventListeners.Query;
      case 'json': return AWS.EventListeners.Json;
      case 'rest-json': return AWS.EventListeners.RestJson;
      case 'rest-xml': return AWS.EventListeners.RestXml;
    }
    if (this.api.format) {
      throw new Error('Invalid service `format\' ' +
        this.api.format + ' in API config');
    }
  },

  /**
   * @api private
   */
  successfulResponse: function successfulResponse(resp) {
    return resp.httpResponse.statusCode < 300;
  },

  /**
   * How many times a failed request should be retried before giving up.
   * the defaultRetryCount can be overriden by service classes.
   *
   * @api private
   */
  numRetries: function numRetries() {
    if (this.config.maxRetries !== undefined) {
      return this.config.maxRetries;
    } else {
      return this.defaultRetryCount;
    }
  },

  /**
   * @api private
   */
  retryDelays: function retryDelays() {
    var retryCount = this.numRetries();
    var delays = [];
    for (var i = 0; i < retryCount; ++i) {
      delays[i] = Math.pow(2, i) * 30;
    }
    return delays;
  },

  /**
   * @api private
   */
  retryableError: function retryableError(error) {
    if (this.networkingError(error)) return true;
    if (this.expiredCredentialsError(error)) return true;
    if (this.throttledError(error)) return true;
    if (error.statusCode >= 500) return true;
    return false;
  },

  /**
   * @api private
   */
  networkingError: function networkingError(error) {
    return error.code == 'NetworkingError';
  },

  /**
   * @api private
   */
  expiredCredentialsError: function expiredCredentialsError(error) {
    // TODO : this only handles *one* of the expired credential codes
    return (error.code === 'ExpiredTokenException');
  },

  /**
   * @api private
   */
  throttledError: function throttledError(error) {
    // this logic varies between services
    return (error.code == 'ProvisionedThroughputExceededException');
  },

  /**
   * @api private
   */
  setEndpoint: function setEndpoint(endpoint) {
    if (endpoint) {
      this.endpoint = new AWS.Endpoint(endpoint, this.config);
    } else if (this.api.globalEndpoint) {
      this.endpoint = new AWS.Endpoint(this.api.globalEndpoint, this.config);
    } else {
      var host = this.api.endpointPrefix + '.' + this.config.region + '.amazonaws.com';
      this.endpoint = new AWS.Endpoint(host, this.config);
    }
  },

  /**
   * @api private
   */
  paginationConfig: function paginationConfig(operation, throwException) {
    function fail(name) {
      if (throwException) {
        var e = new Error();
        throw AWS.util.error(e, 'No pagination configuration for ' + name);
      }
      return null;
    }

    if (!this.api.pagination) return fail('service');
    if (!this.api.pagination[operation]) return fail(operation);
    return this.api.pagination[operation];
  }
});

AWS.util.update(AWS.Service, {

  /**
   * Adds one method for each operation described in the api configuration
   *
   * @api private
   */
  defineMethods: function defineMethods(svc) {
    AWS.util.each(svc.prototype.api.operations, function iterator(method) {
      if (svc.prototype[method]) return;
      svc.prototype[method] = function (params, callback) {
        return this.makeRequest(method, params, callback);
      };
    });
  },

  /**
   * Defines a new Service class using a service identifier and list of versions
   * including an optional set of features (functions) to apply to the class
   * prototype.
   *
   * @param serviceIdentifier [String] the identifier for the service
   * @param versions [Array<String>] a list of versions that work with this
   *   service
   * @param features [Object] an object to attach to the prototype
   * @return [Class<Service>] the service class defined by this function.
   */
  defineService: function defineService(serviceIdentifier, versions, features) {
    if (!Array.isArray(versions)) {
      features = versions;
      versions = [];
    }

    var svc = inherit(AWS.Service, features || {});
    svc.Client = svc; // backward compatibility for Client class

    if (typeof serviceIdentifier === 'string') {
      // create versions hash
      var services = {};
      for (var i = 0; i < versions.length; i++) {
        services[versions[i]] = null;
      }

      svc.services = svc.services || services;
      svc.apiVersions = Object.keys(svc.services).sort();
      svc.serviceIdentifier = svc.serviceIdentifier || serviceIdentifier;
    } else { // defineService called with an API
      svc.prototype.api = serviceIdentifier;
      AWS.Service.defineMethods(svc);
    }

    return svc;
  },

<<<<<<< HEAD
  defineServiceApi: function defineServiceApi(superclass, version, apiConfig) {
=======
  /**
   * @api private
   */
  defineServiceApi: function defineServiceApi(superclass, version) {
>>>>>>> 4d53c06e
    var svc = inherit(superclass, {
      serviceIdentifier: superclass.serviceIdentifier
    });

    if (typeof version === 'string') {
      var apiFile = superclass.serviceIdentifier + '-' + version;
      try {
        svc.prototype.api = apiConfig || require('./services/api/' + apiFile);
      } catch (err) {
        throw AWS.util.error(err, {
          message: 'Could not find API configuration ' + apiFile
        });
      }
      if (!superclass.services.hasOwnProperty(version)) {
        superclass.apiVersions.push(version);
      }
      superclass.services[version] = svc;
    } else {
      svc.prototype.api = version;
    }

    AWS.Service.defineMethods(svc);
    return svc;
  }
});<|MERGE_RESOLUTION|>--- conflicted
+++ resolved
@@ -372,14 +372,10 @@
     return svc;
   },
 
-<<<<<<< HEAD
+  /**
+   * @api private
+   */
   defineServiceApi: function defineServiceApi(superclass, version, apiConfig) {
-=======
-  /**
-   * @api private
-   */
-  defineServiceApi: function defineServiceApi(superclass, version) {
->>>>>>> 4d53c06e
     var svc = inherit(superclass, {
       serviceIdentifier: superclass.serviceIdentifier
     });
