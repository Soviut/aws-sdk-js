--- conflicted
+++ resolved
@@ -160,23 +160,7 @@
 });
 
 
-<<<<<<< HEAD
 AWS.HttpClient = inherit({});
-=======
-/**
- * @!ignore
- */
-
-/**
- * @api private
- */
-AWS.HttpClient = AWS.NodeHttpClient;
-
-/**
- * @api private
- */
-AWS.HttpClient.streamsApiVersion = require('stream').Readable ? 2 : 1;
->>>>>>> 3a18ea6c
 
 /**
  * @api private
