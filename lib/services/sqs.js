/**
 * Copyright 2012-2013 Amazon.com, Inc. or its affiliates. All Rights Reserved.
 *
 * Licensed under the Apache License, Version 2.0 (the "License"). You
 * may not use this file except in compliance with the License. A copy of
 * the License is located at
 *
 *     http://aws.amazon.com/apache2.0/
 *
 * or in the "license" file accompanying this file. This file is
 * distributed on an "AS IS" BASIS, WITHOUT WARRANTIES OR CONDITIONS OF
 * ANY KIND, either express or implied. See the License for the specific
 * language governing permissions and limitations under the License.
 */

var AWS = require('../core');

<<<<<<< HEAD
AWS.SQS = AWS.Service.defineService(require('./sqs.api'), {
  Client: {
    setupRequestListeners: function setupRequestListeners(request) {
      request.addListener('build', this.buildEndpoint);
    },

    buildEndpoint: function buildEndpoint(request) {
      var url = request.httpRequest.params.getValue('QueueUrl');
      if (url) {
        request.httpRequest.endpoint = new AWS.Endpoint(url);

        // signature version 4 requires the region name to be set,
        // sqs queue urls contain the region name
        /*jshint regexp:false*/
        var matches = request.httpRequest.endpoint.host.match(/^sqs\.(.+?)\./);
        if (matches) request.httpRequest.region = matches[1];
=======
AWS.SQS = AWS.Service.defineService('sqs', ['2012-11-05'], {
  setupRequestListeners: function setupRequestListeners(request) {
    request.addListener('build', this.buildEndpoint);

    if (request.service.config.computeChecksums) {
      if (request.operation === 'sendMessage') {
        request.addListener('extractData', this.verifySendMessageChecksum);
      } else if (request.operation === 'sendMessageBatch') {
        request.addListener('extractData', this.verifySendMessageBatchChecksum);
      } else if (request.operation === 'receiveMessage') {
        request.addListener('extractData', this.verifyReceiveMessageChecksum);
      }
    }
  },

  verifySendMessageChecksum: function verifySendMessageChecksum(response) {
    if (!response.data) return;

    var md5 = response.data.MD5OfMessageBody;
    var body = this.params.MessageBody;
    var calculatedMd5 = this.service.calculateChecksum(body);
    if (calculatedMd5 !== md5) {
      var msg = 'Got "' + response.data.MD5OfMessageBody +
        '", expecting "' + calculatedMd5 + '".';
      this.service.throwInvalidChecksumError(response,
        [response.data.MessageId], msg);
    }
  },

  verifySendMessageBatchChecksum: function verifySendMessageBatchChecksum(response) {
    if (!response.data) return;

    var service = this.service;
    var entries = {};
    var errors = [];
    var messageIds = [];
    AWS.util.arrayEach(response.data.Successful, function (entry) {
      entries[entry.Id] = entry;
    });
    AWS.util.arrayEach(this.params.Entries, function (entry) {
      if (entries[entry.Id]) {
        var md5 = entries[entry.Id].MD5OfMessageBody;
        var body = entry.MessageBody;
        if (!service.isChecksumValid(md5, body)) {
          errors.push(entry.Id);
          messageIds.push(entries[entry.Id].MessageId);
        }
      }
    });

    if (errors.length > 0) {
      service.throwInvalidChecksumError(response, messageIds,
        'Invalid messages: ' + errors.join(', '));
    }
  },

  verifyReceiveMessageChecksum: function verifyReceiveMessageChecksum(response) {
    if (!response.data) return;

    var service = this.service;
    var messageIds = [];
    AWS.util.arrayEach(response.data.Messages, function(message) {
      var md5 = message.MD5OfBody;
      var body = message.Body;
      if (!service.isChecksumValid(md5, body)) {
        messageIds.push(message.MessageId);
>>>>>>> b3f411ae
      }
    });

    if (messageIds.length > 0) {
      service.throwInvalidChecksumError(response, messageIds,
        'Invalid messages: ' + messageIds.join(', '));
    }
  },

  throwInvalidChecksumError: function throwInvalidChecksumError(response, ids, message) {
    response.error = AWS.util.error(new Error(), {
      retryable: true,
      code: 'InvalidChecksum',
      messageIds: ids,
      message: response.request.operation +
               ' returned an invalid MD5 response. ' + message
    });
  },

  isChecksumValid: function isChecksumValid(checksum, data) {
    return this.calculateChecksum(data) === checksum;
  },

  calculateChecksum: function calculateChecksum(data) {
    return AWS.util.crypto.md5(data, 'hex');
  },

  buildEndpoint: function buildEndpoint(request) {
    var url = request.httpRequest.params.QueueUrl;
    if (url) {
      request.httpRequest.endpoint = new AWS.Endpoint(url);

      // signature version 4 requires the region name to be set,
      // sqs queue urls contain the region name
      /*jshint regexp:false*/
      var matches = request.httpRequest.endpoint.host.match(/^sqs\.(.+?)\./);
      if (matches) request.httpRequest.region = matches[1];
    }
  }
});

module.exports = AWS.SQS;<|MERGE_RESOLUTION|>--- conflicted
+++ resolved
@@ -15,24 +15,6 @@
 
 var AWS = require('../core');
 
-<<<<<<< HEAD
-AWS.SQS = AWS.Service.defineService(require('./sqs.api'), {
-  Client: {
-    setupRequestListeners: function setupRequestListeners(request) {
-      request.addListener('build', this.buildEndpoint);
-    },
-
-    buildEndpoint: function buildEndpoint(request) {
-      var url = request.httpRequest.params.getValue('QueueUrl');
-      if (url) {
-        request.httpRequest.endpoint = new AWS.Endpoint(url);
-
-        // signature version 4 requires the region name to be set,
-        // sqs queue urls contain the region name
-        /*jshint regexp:false*/
-        var matches = request.httpRequest.endpoint.host.match(/^sqs\.(.+?)\./);
-        if (matches) request.httpRequest.region = matches[1];
-=======
 AWS.SQS = AWS.Service.defineService('sqs', ['2012-11-05'], {
   setupRequestListeners: function setupRequestListeners(request) {
     request.addListener('build', this.buildEndpoint);
@@ -99,7 +81,6 @@
       var body = message.Body;
       if (!service.isChecksumValid(md5, body)) {
         messageIds.push(message.MessageId);
->>>>>>> b3f411ae
       }
     });
 
