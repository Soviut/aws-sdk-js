/**
 * Copyright 2012-2013 Amazon.com, Inc. or its affiliates. All Rights Reserved.
 *
 * Licensed under the Apache License, Version 2.0 (the "License"). You
 * may not use this file except in compliance with the License. A copy of
 * the License is located at
 *
 *     http://aws.amazon.com/apache2.0/
 *
 * or in the "license" file accompanying this file. This file is
 * distributed on an "AS IS" BASIS, WITHOUT WARRANTIES OR CONDITIONS OF
 * ANY KIND, either express or implied. See the License for the specific
 * language governing permissions and limitations under the License.
 */

var AWS = require('../core');
var Stream = require('stream').Stream;

<<<<<<< HEAD
AWS.S3 = AWS.Service.defineService(require('./s3.api'), {
  Client: {
    /**
     * @api private
     */
    constructor: function S3Client(options) {
      AWS.Client.call(this, options);
      this.setEndpoint((options || {}).endpoint, options);
    },

    setupRequestListeners: function setupRequestListeners(request) {
      request.addListener('build', this.populateURI);
      request.addListener('build', this.computeContentMd5);
      request.removeListener('validate',
        AWS.EventListeners.Core.VALIDATE_REGION);
      request.addListener('extractError', this.extractError);
      request.addListener('extractData', this.extractData);
    },

    /**
     * S3 prefers dns-compatible bucket names to be moved from the uri path
     * to the hostname as a sub-domain.  This is not possible, even for dns-compat
     * buckets when using SSL and the bucket name contains a dot ('.').  The
     * ssl wildcard certificate is only 1-level deep.
     *
     * @api private
     */
    populateURI: function populateURI(req) {
      var httpRequest = req.httpRequest;
      var b = req.params.Bucket;

      if (b) {
        if (!req.client.pathStyleBucketName(b)) {
          httpRequest.endpoint.hostname = b + '.' +
            httpRequest.endpoint.hostname;

          httpRequest.virtualHostedBucket = b; // needed for signing the request
          httpRequest.path = httpRequest.path.replace(new RegExp('^/' + b), '');
          if (httpRequest.path[0] !== '/') {
            httpRequest.path = '/' + httpRequest.path;
          }
        }
      }
    },

    /**
     * @api private
     */
    computableChecksumOperations: {
      putBucketCors: true,
      putBucketLifecycle: true,
      putBucketTagging: true,
      deleteObjects: true
    },

    /**
     * Checks whether checksums should be computed for the request.
     * If the request requires checksums to be computed, this will always
     * return true, otherwise it depends on whether {AWS.Config.computeChecksums}
     * is set.
     *
     * @param req [AWS.Request] the request to check against
     * @return [Boolean] whether to compute checksums for a request.
     * @api private
     */
    willComputeChecksums: function willComputeChecksums(req) {
      if (this.computableChecksumOperations[req.operation]) return true;
      if (!this.config.computeChecksums) return false;

      // TODO: compute checksums for Stream objects
      if (req.httpRequest.body instanceof Stream) return false;

      var rules = req.client.api.operations[req.operation].input.members;
      if (rules.ContentMD5 && !req.params.ContentMD5) return true;
    },

    /**
     * A listener that computes the Content-MD5 and sets it in the header.
     * @see AWS.S3.Client.willComputeChecksums
     * @api private
     */
    computeContentMd5: function computeContentMd5(req) {
      if (req.client.willComputeChecksums(req)) {
        var md5 = AWS.util.crypto.md5(req.httpRequest.body, 'base64');
        req.httpRequest.headers['Content-MD5'] = md5;
      }
    },

    /**
     * Returns true if the bucket name should be left in the URI path for
     * a request to S3.  This function takes into account the current
     * endpoint protocol (e.g. http or https).
     *
     * @api private
     */
    pathStyleBucketName: function pathStyleBucketName(bucketName) {
      // user can force path style requests via the configuration
      if (this.config.s3ForcePathStyle) return true;

      if (this.dnsCompatibleBucketName(bucketName)) {
        return (this.config.sslEnabled && bucketName.match(/\./)) ? true : false;
      } else {
        return true; // not dns compatible names must always use path style
      }
    },

    /**
     * Returns true if the bucket name is DNS compatible.  Buckets created
     * outside of the classic region MUST be DNS compatible.
     *
     * @api private
     */
    dnsCompatibleBucketName: function dnsCompatibleBucketName(bucketName) {
      var b = bucketName;
      var domain = new RegExp(/^[a-z0-9][a-z0-9\.\-]{1,61}[a-z0-9]$/);
      var ipAddress = new RegExp(/(\d+\.){3}\d+/);
      var dots = new RegExp(/\.\./);
      return (b.match(domain) && !b.match(ipAddress) && !b.match(dots)) ? true : false;
    },

    /**
     * S3 requires that path params not escape forward slashes.
     *
     * @api private
     */
    escapePathParam: function escapePathParam(value) {
      return AWS.util.uriEscapePath(String(value));
    },

    /**
     * @return [Boolean] whether response contains an error
     * @api private
     */
    successfulResponse: function successfulResponse(resp) {
      var req = resp.request;
      var httpResponse = resp.httpResponse;
      if (req.operation === 'completeMultipartUpload' &&
          httpResponse.body.toString().match('<Error>'))
        return false;
      else
        return httpResponse.statusCode < 300;
    },

    /**
     * @return [Boolean] whether the error can be retried
     * @api private
     */
    retryableError: function retryableError(error, request) {
      if (request.operation == 'completeMultipartUpload' &&
          error.statusCode === 200) {
        return true;
      } else {
        var _super = AWS.Client.prototype.retryableError;
        return _super.call(this, error, request);
      }
    },

    /**
     * Provides a specialized parser for getBucketLocation -- all other
     * operations are parsed by the super class.
     *
     * @api private
     */
    extractData: function extractData(resp) {
      var req = resp.request;
      if (req.operation === 'getBucketLocation') {
        /*jshint regexp:false*/
        var match = resp.httpResponse.body.toString().match(/>(.+)<\/Location/);
        if (match) {
          delete resp.data['_'];
          resp.data.LocationConstraint = match[1];
=======
AWS.S3 = AWS.Service.defineService('s3', ['2006-03-01'], {
  /**
   * @api private
   */
  initialize: function initialize(options) {
    AWS.Service.prototype.initialize.call(this, options);
    this.setEndpoint((options || {}).endpoint, options);
  },

  setupRequestListeners: function setupRequestListeners(request) {
    request.addListener('build', this.populateURI);
    request.addListener('build', this.computeContentMd5);
    request.removeListener('validate',
      AWS.EventListeners.Core.VALIDATE_REGION);
    request.addListener('extractError', this.extractError);
    request.addListener('extractData', this.extractData);
  },

  /**
   * S3 prefers dns-compatible bucket names to be moved from the uri path
   * to the hostname as a sub-domain.  This is not possible, even for dns-compat
   * buckets when using SSL and the bucket name contains a dot ('.').  The
   * ssl wildcard certificate is only 1-level deep.
   *
   * @api private
   */
  populateURI: function populateURI(req) {
    var httpRequest = req.httpRequest;
    var b = req.params.Bucket;

    if (b) {
      if (!req.service.pathStyleBucketName(b)) {
        httpRequest.endpoint.host = httpRequest.endpoint.hostname = b + '.' +
          httpRequest.endpoint.hostname;

        httpRequest.virtualHostedBucket = b; // needed for signing the request
        httpRequest.path = httpRequest.path.replace(new RegExp('^/' + b), '');
        if (httpRequest.path[0] !== '/') {
          httpRequest.path = '/' + httpRequest.path;
>>>>>>> b3f411ae
        }
      }
    }
  },

  /**
   * @api private
   */
  computableChecksumOperations: {
    putBucketCors: true,
    putBucketLifecycle: true,
    putBucketTagging: true,
    deleteObjects: true
  },

  /**
   * Checks whether checksums should be computed for the request.
   * If the request requires checksums to be computed, this will always
   * return true, otherwise it depends on whether {AWS.Config.computeChecksums}
   * is set.
   *
   * @param req [AWS.Request] the request to check against
   * @return [Boolean] whether to compute checksums for a request.
   * @api private
   */
  willComputeChecksums: function willComputeChecksums(req) {
    if (this.computableChecksumOperations[req.operation]) return true;
    if (!this.config.computeChecksums) return false;

    // TODO: compute checksums for Stream objects
    if (req.httpRequest.body instanceof Stream) return false;

    var rules = req.service.api.operations[req.operation].input.members;
    if (rules.ContentMD5 && !req.params.ContentMD5) return true;
  },

  /**
   * A listener that computes the Content-MD5 and sets it in the header.
   * @see AWS.S3.willComputeChecksums
   * @api private
   */
  computeContentMd5: function computeContentMd5(req) {
    if (req.service.willComputeChecksums(req)) {
      var md5 = AWS.util.crypto.md5(req.httpRequest.body, 'base64');
      req.httpRequest.headers['Content-MD5'] = md5;
    }
  },

  /**
   * Returns true if the bucket name should be left in the URI path for
   * a request to S3.  This function takes into account the current
   * endpoint protocol (e.g. http or https).
   *
   * @api private
   */
  pathStyleBucketName: function pathStyleBucketName(bucketName) {
    // user can force path style requests via the configuration
    if (this.config.s3ForcePathStyle) return true;

    if (this.dnsCompatibleBucketName(bucketName)) {
      return (this.config.sslEnabled && bucketName.match(/\./)) ? true : false;
    } else {
      return true; // not dns compatible names must always use path style
    }
  },

  /**
   * Returns true if the bucket name is DNS compatible.  Buckets created
   * outside of the classic region MUST be DNS compatible.
   *
   * @api private
   */
  dnsCompatibleBucketName: function dnsCompatibleBucketName(bucketName) {
    var b = bucketName;
    var domain = new RegExp(/^[a-z0-9][a-z0-9\.\-]{1,61}[a-z0-9]$/);
    var ipAddress = new RegExp(/(\d+\.){3}\d+/);
    var dots = new RegExp(/\.\./);
    return (b.match(domain) && !b.match(ipAddress) && !b.match(dots)) ? true : false;
  },

  /**
   * S3 requires that path params not escape forward slashes.
   *
   * @api private
   */
  escapePathParam: function escapePathParam(value) {
    return AWS.util.uriEscapePath(String(value));
  },

  /**
   * @return [Boolean] whether response contains an error
   * @api private
   */
  successfulResponse: function successfulResponse(resp) {
    var req = resp.request;
    var httpResponse = resp.httpResponse;
    if (req.operation === 'completeMultipartUpload' &&
        httpResponse.body.toString().match('<Error>'))
      return false;
    else
      return httpResponse.statusCode < 300;
  },

  /**
   * @return [Boolean] whether the error can be retried
   * @api private
   */
  retryableError: function retryableError(error, request) {
    if (request.operation == 'completeMultipartUpload' &&
        error.statusCode === 200) {
      return true;
    } else {
      var _super = AWS.Service.prototype.retryableError;
      return _super.call(this, error, request);
    }
  },

  /**
   * Provides a specialized parser for getBucketLocation -- all other
   * operations are parsed by the super class.
   *
   * @api private
   */
  extractData: function extractData(resp) {
    var req = resp.request;
    if (req.operation === 'getBucketLocation') {
      /*jshint regexp:false*/
      var match = resp.httpResponse.body.toString().match(/>(.+)<\/Location/);
      if (match) {
        delete resp.data['_'];
        resp.data.LocationConstraint = match[1];
      }
    }
  },

  /**
   * Extracts an error object from the http response.
   *
   * @api private
   */
  extractError: function extractError(resp) {
    var codes = {
      304: 'NotModified',
      403: 'Forbidden',
      400: 'BadRequest',
      404: 'NotFound'
    };

    var code = resp.httpResponse.statusCode;
    var body = resp.httpResponse.body;
    if (codes[code] && body.length === 0) {
      resp.error = AWS.util.error(new Error(), {
        code: codes[resp.httpResponse.statusCode],
        message: null
      });
    } else {
      var data = new AWS.XML.Parser({}).parse(body.toString());
      resp.error = AWS.util.error(new Error(), {
        code: data.Code || code,
        message: data.Message || null
      });
    }
  },

  /**
   * @api private
   */
  setEndpoint: function setEndpoint(endpoint) {
    if (endpoint) {
      this.endpoint = new AWS.Endpoint(endpoint, this.config);
    } else if (this.config.region && this.config.region !== 'us-east-1') {
      var hostname = 's3-' + this.config.region + '.amazonaws.com';
      this.endpoint = new AWS.Endpoint(hostname);
    } else {
      this.endpoint = new AWS.Endpoint(this.api.globalEndpoint, this.config);
    }
  },

  /**
   * Get a pre-signed URL for a given operation name.
   *
   * @note You must ensure that you have static or previously resolved
   *   credentials if you call this method synchronously (with no callback),
   *   otherwise it may not properly sign the request. If you cannot guarantee
   *   this (you are using an asynchronous credential provider, i.e., EC2
   *   IAM roles), you should always call this method with an asynchronous
   *   callback.
   * @param operation [String] the name of the operation to call
   * @param params [map] parameters to pass to the operation. See the given
   *   operation for the expected operation parameters. In addition, you can
   *   also pass the "Expires" parameter to inform S3 how long the URL should
   *   work for.
   * @option params Expires [Integer] (900) the number of seconds to expire
   *   the pre-signed URL operation in. Defaults to 15 minutes.
   * @param callback [Function] if a callback is provided, this function will
   *   pass the URL as the second parameter (after the error parameter) to
   *   the callback function.
   * @return [String] if called synchronously (with no callback), returns the
   *   signed URL.
   * @return [null] nothing is returned if a callback is provided.
   * @example Pre-signing a getObject operation (synchronously)
   *   var params = {Bucket: 'bucket', Key: 'key'};
   *   var url = s3.getSignedUrl('getObject', params);
   *   console.log('The URL is', url);
   * @example Pre-signing a putObject (asynchronously)
   *   var params = {Bucket: 'bucket', Key: 'key'};
   *   s3.getSignedUrl('putObject', params, function (err, url) {
   *     console.log('The URL is', url);
   *   });
   * @example Pre-signing a putObject operation with a specific payload
   *   var params = {Bucket: 'bucket', Key: 'key', Body: 'body'};
   *   var url = s3.getSignedUrl('putObject', params);
   *   console.log('The URL is', url);
   * @example Passing in a 1-minute expiry time for a pre-signed URL
   *   var params = {Bucket: 'bucket', Key: 'key', Expires: 60};
   *   var url = s3.getSignedUrl('getObject', params);
   *   console.log('The URL is', url); // expires in 60 seconds
   */
  getSignedUrl: function getSignedUrl(operation, params, callback) {
    var expires = params.Expires || 900;
    delete params.Expires; // we can't validate this
    var url = require('url');
    var events = ['validate', 'build', 'sign'];
    var request = this.makeRequest(operation, params);

    var expiresHeader = 'presigned-expires';

    function signedUrlBuilder() {
      delete request.httpRequest.headers['User-Agent'];
      request.httpRequest.headers[expiresHeader] = parseInt(
        AWS.util.date.unixTimestamp() + expires, 10).toString();
    }

    function signedUrlSigner() {
      var queryParams = {};

      AWS.util.each(request.httpRequest.headers, function (key, value) {
        if (key === expiresHeader) key = 'Expires';
        queryParams[key] = value;
      });
      delete request.httpRequest.headers[expiresHeader];

      var auth = queryParams['Authorization'].split(':');
      delete queryParams['Authorization'];
      delete queryParams['Host'];
      queryParams['AWSAccessKeyId'] = auth[0].split(' ')[1];
      queryParams['Signature'] = auth[1];

      // build URL
      var endpoint = request.httpRequest.endpoint;
      var parsedUrl = url.parse(request.httpRequest.path);
      var querystring = AWS.util.queryParamsToString(queryParams);
      endpoint.pathname = parsedUrl.pathname;
      endpoint.search = !parsedUrl.search ? querystring :
                        parsedUrl.search + '&' + querystring;
    }

    request.on('build', signedUrlBuilder);
    request.on('sign', signedUrlSigner);
    if (!params.Body) { // no Content-MD5 signing if body is not provided
      request.removeListener('build', this.computeContentMd5);
    }

    if (callback) {
      request.emitEvents(events, new AWS.Response(request), function (err) {
        if (err) callback(err, null);
        else callback(null, url.format(request.httpRequest.endpoint));
      });
    } else {
      AWS.util.arrayEach(events, function (item) {
        request.emitEvent(item, [request]);
      });
      return url.format(request.httpRequest.endpoint);
    }
  }
});

AWS.S3.prototype.createBucket = function createBucket(params, callback) {
  // When creating a bucket *outside* the classic region, the location
  // constraint must be set for the bucket and it must match the endpoint.
  // This chunk of code will set the location constraint param based
  // on the region (when possible), but it will not override a passed-in
  // location constraint.
  if (!params) params = {};
  var hostname = this.endpoint.hostname;
  if (hostname != this.api.globalEndpoint && !params.CreateBucketConfiguration) {
    params.CreateBucketConfiguration = { LocationConstraint: this.config.region };
  }
  return this.makeRequest('createBucket', params, callback);
};

module.exports = AWS.S3;<|MERGE_RESOLUTION|>--- conflicted
+++ resolved
@@ -16,179 +16,6 @@
 var AWS = require('../core');
 var Stream = require('stream').Stream;
 
-<<<<<<< HEAD
-AWS.S3 = AWS.Service.defineService(require('./s3.api'), {
-  Client: {
-    /**
-     * @api private
-     */
-    constructor: function S3Client(options) {
-      AWS.Client.call(this, options);
-      this.setEndpoint((options || {}).endpoint, options);
-    },
-
-    setupRequestListeners: function setupRequestListeners(request) {
-      request.addListener('build', this.populateURI);
-      request.addListener('build', this.computeContentMd5);
-      request.removeListener('validate',
-        AWS.EventListeners.Core.VALIDATE_REGION);
-      request.addListener('extractError', this.extractError);
-      request.addListener('extractData', this.extractData);
-    },
-
-    /**
-     * S3 prefers dns-compatible bucket names to be moved from the uri path
-     * to the hostname as a sub-domain.  This is not possible, even for dns-compat
-     * buckets when using SSL and the bucket name contains a dot ('.').  The
-     * ssl wildcard certificate is only 1-level deep.
-     *
-     * @api private
-     */
-    populateURI: function populateURI(req) {
-      var httpRequest = req.httpRequest;
-      var b = req.params.Bucket;
-
-      if (b) {
-        if (!req.client.pathStyleBucketName(b)) {
-          httpRequest.endpoint.hostname = b + '.' +
-            httpRequest.endpoint.hostname;
-
-          httpRequest.virtualHostedBucket = b; // needed for signing the request
-          httpRequest.path = httpRequest.path.replace(new RegExp('^/' + b), '');
-          if (httpRequest.path[0] !== '/') {
-            httpRequest.path = '/' + httpRequest.path;
-          }
-        }
-      }
-    },
-
-    /**
-     * @api private
-     */
-    computableChecksumOperations: {
-      putBucketCors: true,
-      putBucketLifecycle: true,
-      putBucketTagging: true,
-      deleteObjects: true
-    },
-
-    /**
-     * Checks whether checksums should be computed for the request.
-     * If the request requires checksums to be computed, this will always
-     * return true, otherwise it depends on whether {AWS.Config.computeChecksums}
-     * is set.
-     *
-     * @param req [AWS.Request] the request to check against
-     * @return [Boolean] whether to compute checksums for a request.
-     * @api private
-     */
-    willComputeChecksums: function willComputeChecksums(req) {
-      if (this.computableChecksumOperations[req.operation]) return true;
-      if (!this.config.computeChecksums) return false;
-
-      // TODO: compute checksums for Stream objects
-      if (req.httpRequest.body instanceof Stream) return false;
-
-      var rules = req.client.api.operations[req.operation].input.members;
-      if (rules.ContentMD5 && !req.params.ContentMD5) return true;
-    },
-
-    /**
-     * A listener that computes the Content-MD5 and sets it in the header.
-     * @see AWS.S3.Client.willComputeChecksums
-     * @api private
-     */
-    computeContentMd5: function computeContentMd5(req) {
-      if (req.client.willComputeChecksums(req)) {
-        var md5 = AWS.util.crypto.md5(req.httpRequest.body, 'base64');
-        req.httpRequest.headers['Content-MD5'] = md5;
-      }
-    },
-
-    /**
-     * Returns true if the bucket name should be left in the URI path for
-     * a request to S3.  This function takes into account the current
-     * endpoint protocol (e.g. http or https).
-     *
-     * @api private
-     */
-    pathStyleBucketName: function pathStyleBucketName(bucketName) {
-      // user can force path style requests via the configuration
-      if (this.config.s3ForcePathStyle) return true;
-
-      if (this.dnsCompatibleBucketName(bucketName)) {
-        return (this.config.sslEnabled && bucketName.match(/\./)) ? true : false;
-      } else {
-        return true; // not dns compatible names must always use path style
-      }
-    },
-
-    /**
-     * Returns true if the bucket name is DNS compatible.  Buckets created
-     * outside of the classic region MUST be DNS compatible.
-     *
-     * @api private
-     */
-    dnsCompatibleBucketName: function dnsCompatibleBucketName(bucketName) {
-      var b = bucketName;
-      var domain = new RegExp(/^[a-z0-9][a-z0-9\.\-]{1,61}[a-z0-9]$/);
-      var ipAddress = new RegExp(/(\d+\.){3}\d+/);
-      var dots = new RegExp(/\.\./);
-      return (b.match(domain) && !b.match(ipAddress) && !b.match(dots)) ? true : false;
-    },
-
-    /**
-     * S3 requires that path params not escape forward slashes.
-     *
-     * @api private
-     */
-    escapePathParam: function escapePathParam(value) {
-      return AWS.util.uriEscapePath(String(value));
-    },
-
-    /**
-     * @return [Boolean] whether response contains an error
-     * @api private
-     */
-    successfulResponse: function successfulResponse(resp) {
-      var req = resp.request;
-      var httpResponse = resp.httpResponse;
-      if (req.operation === 'completeMultipartUpload' &&
-          httpResponse.body.toString().match('<Error>'))
-        return false;
-      else
-        return httpResponse.statusCode < 300;
-    },
-
-    /**
-     * @return [Boolean] whether the error can be retried
-     * @api private
-     */
-    retryableError: function retryableError(error, request) {
-      if (request.operation == 'completeMultipartUpload' &&
-          error.statusCode === 200) {
-        return true;
-      } else {
-        var _super = AWS.Client.prototype.retryableError;
-        return _super.call(this, error, request);
-      }
-    },
-
-    /**
-     * Provides a specialized parser for getBucketLocation -- all other
-     * operations are parsed by the super class.
-     *
-     * @api private
-     */
-    extractData: function extractData(resp) {
-      var req = resp.request;
-      if (req.operation === 'getBucketLocation') {
-        /*jshint regexp:false*/
-        var match = resp.httpResponse.body.toString().match(/>(.+)<\/Location/);
-        if (match) {
-          delete resp.data['_'];
-          resp.data.LocationConstraint = match[1];
-=======
 AWS.S3 = AWS.Service.defineService('s3', ['2006-03-01'], {
   /**
    * @api private
@@ -228,7 +55,6 @@
         httpRequest.path = httpRequest.path.replace(new RegExp('^/' + b), '');
         if (httpRequest.path[0] !== '/') {
           httpRequest.path = '/' + httpRequest.path;
->>>>>>> b3f411ae
         }
       }
     }
