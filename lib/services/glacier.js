/**
 * Copyright 2012-2013 Amazon.com, Inc. or its affiliates. All Rights Reserved.
 *
 * Licensed under the Apache License, Version 2.0 (the "License"). You
 * may not use this file except in compliance with the License. A copy of
 * the License is located at
 *
 *     http://aws.amazon.com/apache2.0/
 *
 * or in the "license" file accompanying this file. This file is
 * distributed on an "AS IS" BASIS, WITHOUT WARRANTIES OR CONDITIONS OF
 * ANY KIND, either express or implied. See the License for the specific
 * language governing permissions and limitations under the License.
 */

var AWS = require('../core');

<<<<<<< HEAD
AWS.Glacier = AWS.Service.defineService(require('./glacier.api'), {
  Client: {
    setupRequestListeners: function setupRequestListeners(request) {
      request.on('validate', this.validateAccountId);
      request.on('build', this.addGlacierApiVersion);
      request.on('build', this.addTreeHashHeaders);
    },
=======
AWS.Glacier = AWS.Service.defineService('glacier', ['2012-06-01'], {
  setupRequestListeners: function setupRequestListeners(request) {
    request.on('validate', this.validateAccountId);
    request.on('build', this.addGlacierApiVersion);
    request.on('build', this.addTreeHashHeaders);
  },
>>>>>>> b3f411ae

  validateAccountId: function validateAccountId(request) {
    if (request.params.accountId !== undefined) return;
    request.params = AWS.util.copy(request.params);
    request.params.accountId = '-';
  },

  addGlacierApiVersion: function addGlacierApiVersion(request) {
    var version = request.service.api.apiVersion;
    request.httpRequest.headers['x-amz-glacier-version'] = version;
  },

  addTreeHashHeaders: function addTreeHashHeaders(request) {
    if (request.params.body === undefined) return;

    var hashes = request.service.computeChecksums(request.params.body);
    request.httpRequest.headers['x-amz-content-sha256'] = hashes.linearHash;

    if (!request.httpRequest.headers['x-amz-sha256-tree-hash']) {
      request.httpRequest.headers['x-amz-sha256-tree-hash'] = hashes.treeHash;
    }
  }
});

AWS.util.update(AWS.Glacier.prototype, {
  /**
   * @!group Computing Checksums
   */

  /**
   * Computes the SHA-256 linear and tree hash checksums for a given
   * block of Buffer data. Pass the tree hash of the computed checksums
   * as the checksum input to the {completeMultipartUpload} when performing
   * a multi-part upload.
   *
   * @example Calculate checksum of 5.5MB data chunk
   *   var glacier = new AWS.Glacier();
   *   var data = new Buffer(5.5 * 1024 * 1024);
   *   data.fill('0'); // fill with zeros
   *   var results = glacier.computeChecksums(data);
   *   // Result: { linearHash: '68aff0c5a9...', treeHash: '154e26c78f...' }
   * @param data [Buffer, String] data to calculate the checksum for
   * @return [map<linearHash:String,treeHash:String>] a map containing
   *   the linearHash and treeHash properties representing hex based digests
   *   of the respective checksums.
   * @see completeMultipartUpload
   */
  computeChecksums: function computeChecksums(data) {
    if (!(data instanceof Buffer)) data = new Buffer(data);

    var mb = 1024 * 1024;
    var hashes = [];
    var hash = AWS.util.crypto.createHash('sha256');

    // build leaf nodes in 1mb chunks
    for (var i = 0; i < data.length; i += mb) {
      var chunk = data.slice(i, Math.min(i + mb, data.length));
      hash.update(chunk);
      hashes.push(AWS.util.crypto.sha256(chunk));
    }

    return {
      linearHash: hash.digest('hex'),
      treeHash: this.buildHashTree(hashes)
    };
  },

  /**
   * @api private
   */
  buildHashTree: function buildHashTree(hashes) {
    // merge leaf nodes
    while (hashes.length > 1) {
      var tmpHashes = [];
      for (var i = 0; i < hashes.length; i += 2) {
        if (hashes[i+1]) {
          var tmpHash = new Buffer(64);
          tmpHash.write(hashes[i], 0, 32, 'binary');
          tmpHash.write(hashes[i+1], 32, 32, 'binary');
          tmpHashes.push(AWS.util.crypto.sha256(tmpHash));
        } else {
          tmpHashes.push(hashes[i]);
        }
      }
      hashes = tmpHashes;
    }

    return AWS.util.crypto.toHex(hashes[0]);
  }
});

module.exports = AWS.Glacier;<|MERGE_RESOLUTION|>--- conflicted
+++ resolved
@@ -15,22 +15,12 @@
 
 var AWS = require('../core');
 
-<<<<<<< HEAD
-AWS.Glacier = AWS.Service.defineService(require('./glacier.api'), {
-  Client: {
-    setupRequestListeners: function setupRequestListeners(request) {
-      request.on('validate', this.validateAccountId);
-      request.on('build', this.addGlacierApiVersion);
-      request.on('build', this.addTreeHashHeaders);
-    },
-=======
 AWS.Glacier = AWS.Service.defineService('glacier', ['2012-06-01'], {
   setupRequestListeners: function setupRequestListeners(request) {
     request.on('validate', this.validateAccountId);
     request.on('build', this.addGlacierApiVersion);
     request.on('build', this.addTreeHashHeaders);
   },
->>>>>>> b3f411ae
 
   validateAccountId: function validateAccountId(request) {
     if (request.params.accountId !== undefined) return;
