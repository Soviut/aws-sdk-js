# Copyright 2012-2013 Amazon.com, Inc. or its affiliates. All Rights Reserved.
#
# Licensed under the Apache License, Version 2.0 (the "License"). You
# may not use this file except in compliance with the License. A copy of
# the License is located at
#
#     http://aws.amazon.com/apache2.0/
#
# or in the "license" file accompanying this file. This file is
# distributed on an "AS IS" BASIS, WITHOUT WARRANTIES OR CONDITIONS OF
# ANY KIND, either express or implied. See the License for the specific
# language governing permissions and limitations under the License.

helpers = require('./helpers')
AWS = helpers.AWS
<<<<<<< HEAD
MockClient = helpers.MockClient
Buffer = require('buffer').Buffer
=======
MockService = helpers.MockService
>>>>>>> b3f411ae

describe 'AWS.EventListeners', ->

  oldSetTimeout = setTimeout
  config = null; service = null; totalWaited = null; delays = []
  successHandler = null; errorHandler = null; completeHandler = null
  retryHandler = null

  beforeEach ->
    # Mock the timer manually (jasmine.Clock does not work in node)
    `setTimeout = jasmine.createSpy('setTimeout');`
    setTimeout.andCallFake (callback, delay) ->
      totalWaited += delay
      delays.push(delay)
      callback()

    totalWaited = 0
    delays = []
    service = new MockService(maxRetries: 3)
    service.config.credentials = AWS.util.copy(service.config.credentials)

    # Helpful handlers
    successHandler = jasmine.createSpy('success')
    errorHandler = jasmine.createSpy('error')
    completeHandler = jasmine.createSpy('complete')
    retryHandler = jasmine.createSpy('retry')

  # Safely tear down setTimeout hack
  afterEach -> `setTimeout = oldSetTimeout`

  makeRequest = (callback) ->
    request = service.makeRequest('mockMethod', foo: 'bar')
    request.on('retry', retryHandler)
    request.on('error', errorHandler)
    request.on('success', successHandler)
    request.on('complete', completeHandler)
    if callback
      request.on 'complete', (resp) ->
        callback.call(resp, resp.error, resp.data)
      request.send()
    else
      request

  describe 'validate', ->
    it 'takes the request object as a parameter', ->
      request = makeRequest()
      request.on 'validate', (req) ->
        expect(req).toBe(request)
        throw "ERROR"
      response = request.send()
      expect(response.error).toEqual("ERROR")

    it 'sends error event if credentials are not set', ->
<<<<<<< HEAD
      errorHandler = jasmine.createSpy()
=======
      errorHandler = createSpy('errorHandler')
>>>>>>> b3f411ae
      request = makeRequest()
      request.on('error', errorHandler)

      service.config.credentialProvider = null
      service.config.credentials.accessKeyId = null
      request.send()

      service.config.credentials.accessKeyId = 'akid'
      service.config.credentials.secretAccessKey = null
      request.send()

      expect(errorHandler).toHaveBeenCalled()
      AWS.util.arrayEach errorHandler.calls, (call) ->
        expect(call.args[0] instanceof Error).toBeTruthy()
        expect(call.args[0].code).toEqual('SigningError')
        expect(call.args[0].message).toMatch(/Missing credentials in config/)

    it 'sends error event if region is not set', ->
      service.config.region = null
      request = makeRequest(->)

      call = errorHandler.calls[0]
      expect(errorHandler).toHaveBeenCalled()
      expect(call.args[0] instanceof Error).toBeTruthy()
      expect(call.args[0].code).toEqual('SigningError')
      expect(call.args[0].message).toMatch(/Missing region in config/)

  describe 'build', ->
    it 'takes the request object as a parameter', ->
      request = makeRequest()
      request.on 'build', (req) ->
        expect(req).toBe(request)
        throw "ERROR"
      response = request.send()
      expect(response.error).toEqual("ERROR")

  describe 'afterBuild', ->
    beforeEach ->
      helpers.mockHttpResponse 200, {}, ['DATA']

    sendRequest = (body) ->
      request = makeRequest()
      request.on('build', (req) -> req.httpRequest.body = body)
      request.send()
      request

    contentLength = (body) ->
      sendRequest(body).httpRequest.headers['Content-Length']

    it 'builds Content-Length in the request headers for string content', ->
      expect(contentLength('FOOBAR')).toEqual(6)

    it 'builds Content-Length for string "0"', ->
      expect(contentLength('0')).toEqual(1)

    it 'builds Content-Length for utf-8 string body', ->
      expect(contentLength('tï№')).toEqual(6)

    it 'builds Content-Length for buffer body', ->
      expect(contentLength(new Buffer('tï№'))).toEqual(6)

    it 'builds Content-Length for file body', ->
      fs = require('fs')
      file = fs.createReadStream(__filename)
      fileLen = fs.lstatSync(file.path).size
      expect(contentLength(file)).toEqual(fileLen)

  describe 'sign', ->
    it 'takes the request object as a parameter', ->
      request = makeRequest()
      request.on 'sign', (req) ->
        expect(req).toBe(request)
        throw "ERROR"
      response = request.send()
      expect(response.error).toEqual("ERROR")

    it 'uses the api.signingName if provided', ->
      service.api.signingName = 'SIGNING_NAME'
      spyOn(AWS.Signers.RequestSigner, 'getVersion').andCallFake ->
        (req, signingName) -> throw signingName
      request = makeRequest()
      response = request.send()
      expect(response.error).toEqual('SIGNING_NAME')
      delete service.api.signingName

    it 'uses the api.endpointPrefix if signingName not provided', ->
      spyOn(AWS.Signers.RequestSigner, 'getVersion').andCallFake ->
        (req, signingName) -> throw signingName
      request = makeRequest()
      response = request.send()
      expect(response.error).toEqual('mockservice')

  describe 'send', ->
    it 'passes httpOptions from config', ->
      options = {}
      spyOn(AWS.HttpClient, 'getInstance').andReturn handleRequest: (req, opts) ->
        options = opts
      service.config.httpOptions = timeout: 15
      service.config.maxRetries = 0
      makeRequest(->)
      expect(options.timeout).toEqual(15)

  describe 'httpData', ->
    beforeEach ->
      helpers.mockHttpResponse 200, {}, ['FOO', 'BAR', 'BAZ', 'QUX']

    it 'emits httpData event on each chunk', ->
      calls = []

      # register httpData event
      request = makeRequest()
      request.on('httpData', (chunk) -> calls.push(chunk.toString()))
      request.send()

      expect(calls).toEqual(['FOO', 'BAR', 'BAZ', 'QUX'])

    it 'does not clear default httpData event if another is added', ->
      request = makeRequest()
      request.on('httpData', ->)
      response = request.send()

      expect(response.httpResponse.body.toString()).toEqual('FOOBARBAZQUX')

  describe 'retry', ->
    it 'retries a request with a set maximum retries', ->
<<<<<<< HEAD
      sendHandler = jasmine.createSpy('send')
      client.config.maxRetries = 10
=======
      sendHandler = createSpy('send')
      service.config.maxRetries = 10
>>>>>>> b3f411ae

      # fail every request with a fake networking error
      helpers.mockHttpResponse
        code: 'NetworkingError', message: 'Cannot connect'

      request = makeRequest()
      request.on('send', sendHandler)
      response = request.send()

      expect(retryHandler).toHaveBeenCalled()
      expect(errorHandler).toHaveBeenCalled()
      expect(completeHandler).toHaveBeenCalled()
      expect(successHandler).not.toHaveBeenCalled()
      expect(response.retryCount).toEqual(service.config.maxRetries);
      expect(sendHandler.calls.length).toEqual(service.config.maxRetries + 1)

    it 'retries with falloff', ->
      helpers.mockHttpResponse
        code: 'NetworkingError', message: 'Cannot connect'
      makeRequest(->)
      expect(delays).toEqual([30, 60, 120])

    it 'retries if status code is >= 500', ->
      helpers.mockHttpResponse 500, {}, ''

      makeRequest (err) ->
        expect(err).toEqual
          code: 500,
          message: null,
          statusCode: 500
          retryable: true
        expect(@retryCount).
          toEqual(service.config.maxRetries)

    it 'should not emit error if retried fewer than maxRetries', ->
      helpers.mockIntermittentFailureResponse 2, 200, {}, 'foo'

      response = makeRequest(->)

      expect(totalWaited).toEqual(90)
      expect(response.retryCount).toBeLessThan(service.config.maxRetries)
      expect(response.data).toEqual('foo')
      expect(errorHandler).not.toHaveBeenCalled()

    ['ExpiredToken', 'ExpiredTokenException', 'RequestExpired'].forEach (name) ->
      it 'invalidates expired credentials and retries', ->
        spyOn(AWS.HttpClient, 'getInstance')
        AWS.HttpClient.getInstance.andReturn handleRequest: (req, opts, cb, errCb) ->
          if req.headers.Authorization.match('Credential=INVALIDKEY')
            helpers.mockHttpSuccessfulResponse 403, {}, name, cb
          else
            helpers.mockHttpSuccessfulResponse 200, {}, 'DATA', cb

        creds =
          numCalls: 0
          expired: false
          accessKeyId: 'INVALIDKEY'
          secretAccessKey: 'INVALIDSECRET'
          get: (cb) ->
            if @expired
              @numCalls += 1
              @expired = false
              @accessKeyId = 'VALIDKEY' + @numCalls
              @secretAccessKey = 'VALIDSECRET' + @numCalls
            cb()

        service.config.credentials = creds

        response = makeRequest(->)
        expect(response.retryCount).toEqual(1)
        expect(creds.accessKeyId).toEqual('VALIDKEY1')
        expect(creds.secretAccessKey).toEqual('VALIDSECRET1')

    [301, 307].forEach (code) ->
      it 'attempts to redirect on ' + code + ' responses', ->
        helpers.mockHttpResponse code, {location: 'http://redirected'}, ''
        service.config.maxRetries = 0
        service.config.maxRedirects = 5
        response = makeRequest(->)
        expect(response.request.httpRequest.endpoint.host).toEqual('redirected')
        expect(response.error.retryable).toEqual(true)
        expect(response.redirectCount).toEqual(service.config.maxRedirects)
        expect(delays).toEqual([0, 0, 0, 0, 0])

    it 'does not redirect if 3xx is missing location header', ->
      helpers.mockHttpResponse 304, {}, ''
      service.config.maxRetries = 0
      response = makeRequest(->)
      expect(response.request.httpRequest.endpoint.host).not.toEqual('redirected')
      expect(response.error.retryable).toEqual(false)

  describe 'success', ->
    it 'emits success on a successful response', ->
      # fail every request with a fake networking error
      helpers.mockHttpResponse 200, {}, 'Success!'

      response = makeRequest(->)

      expect(retryHandler).not.toHaveBeenCalled()
      expect(errorHandler).not.toHaveBeenCalled()
      expect(completeHandler).toHaveBeenCalled()
      expect(successHandler).toHaveBeenCalled()
      expect(response.retryCount).toEqual(0);

  describe 'error', ->
    it 'emits error if error found and should not be retrying', ->
      # fail every request with a fake networking error
      helpers.mockHttpResponse 400, {}, ''

      response = makeRequest(->)

      expect(retryHandler).not.toHaveBeenCalled()
      expect(errorHandler).toHaveBeenCalled()
      expect(completeHandler).toHaveBeenCalled()
      expect(successHandler).not.toHaveBeenCalled()
      expect(response.retryCount).toEqual(0);

    it 'emits error if an error is set in extractError', ->
      error = code: 'ParseError', message: 'error message'
      extractDataHandler = jasmine.createSpy('extractData')

      helpers.mockHttpResponse 400, {}, ''

      request = makeRequest()
      request.on('extractData', extractDataHandler)
      request.on('extractError', (resp) -> resp.error = error)
      response = request.send()

      expect(response.error).toBe(error)
      expect(extractDataHandler).not.toHaveBeenCalled()
      expect(retryHandler).not.toHaveBeenCalled()
      expect(errorHandler).toHaveBeenCalled()
      expect(completeHandler).toHaveBeenCalled()

  describe 'terminal callback error handling', ->
    beforeEach ->
      spyOn(process, 'exit')
      spyOn(console, 'error')

    didError = ->
      expect(console.error).toHaveBeenCalledWith('ERROR')
      expect(process.exit).toHaveBeenCalledWith(1)

    describe 'without domains', ->
      it 'logs exceptions raised from success event and exits process', ->
        helpers.mockHttpResponse 200, {}, []
        request = makeRequest()
        request.on 'success', -> throw "ERROR"
        expect(-> request.send()).not.toThrow('ERROR')
        expect(completeHandler).toHaveBeenCalled()
        expect(retryHandler).not.toHaveBeenCalled()
        didError()

      it 'logs exceptions raised from complete event and exits process', ->
        helpers.mockHttpResponse 200, {}, []
        request = makeRequest()
        request.on 'complete', -> throw "ERROR"
        expect(-> request.send()).not.toThrow('ERROR')
        expect(completeHandler).toHaveBeenCalled()
        expect(retryHandler).not.toHaveBeenCalled()
        didError()

      it 'logs exceptions raised from error event and exits process', ->
        helpers.mockHttpResponse 500, {}, []
        request = makeRequest()
        request.on 'error', -> throw "ERROR"
        expect(-> request.send()).not.toThrow('ERROR')
        expect(completeHandler).toHaveBeenCalled()
        didError()

    describe 'with domains', ->
      it 'sends error raised from complete event to a domain', ->
        result = false
        d = require('domain').create()
        if d.run
          d.on('error', (e) -> result = e)
          d.run ->
            helpers.mockHttpResponse 200, {}, []
            request = makeRequest()
            request.on 'complete', -> throw "ERROR"
            expect(-> request.send()).not.toThrow('ERROR')
            expect(completeHandler).toHaveBeenCalled()
            expect(retryHandler).not.toHaveBeenCalled()
            expect(result).toEqual("ERROR")

      it 'supports inner domains', ->
        helpers.mockHttpResponse 200, {}, []

        done = false
        err = new Error()
        gotOuterError = false
        gotInnerError = false
        Domain = require("domain")
        outerDomain = Domain.create()
        outerDomain.on 'error', (err) -> gotOuterError = true

        if outerDomain.run
          outerDomain.run ->
            request = makeRequest()
            innerDomain = Domain.create()
            innerDomain.add(request)
            innerDomain.on 'error', -> gotInnerError = true

            runs ->
              request.send ->
                innerDomain.run -> done = true; throw err
            waitsFor -> done
            runs ->
              expect(gotOuterError).toEqual(false)
              expect(gotInnerError).toEqual(true)
              expect(err.domainThrown).toEqual(false)
              expect(err.domain).toEqual(innerDomain)<|MERGE_RESOLUTION|>--- conflicted
+++ resolved
@@ -13,12 +13,8 @@
 
 helpers = require('./helpers')
 AWS = helpers.AWS
-<<<<<<< HEAD
-MockClient = helpers.MockClient
+MockService = helpers.MockService
 Buffer = require('buffer').Buffer
-=======
-MockService = helpers.MockService
->>>>>>> b3f411ae
 
 describe 'AWS.EventListeners', ->
 
@@ -72,11 +68,7 @@
       expect(response.error).toEqual("ERROR")
 
     it 'sends error event if credentials are not set', ->
-<<<<<<< HEAD
-      errorHandler = jasmine.createSpy()
-=======
-      errorHandler = createSpy('errorHandler')
->>>>>>> b3f411ae
+      errorHandler = jasmine.createSpy('errorHandler')
       request = makeRequest()
       request.on('error', errorHandler)
 
@@ -202,13 +194,8 @@
 
   describe 'retry', ->
     it 'retries a request with a set maximum retries', ->
-<<<<<<< HEAD
       sendHandler = jasmine.createSpy('send')
-      client.config.maxRetries = 10
-=======
-      sendHandler = createSpy('send')
       service.config.maxRetries = 10
->>>>>>> b3f411ae
 
       # fail every request with a fake networking error
       helpers.mockHttpResponse
