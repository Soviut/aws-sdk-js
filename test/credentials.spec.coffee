--- conflicted
+++ resolved
@@ -131,7 +131,6 @@
       creds.refresh()
       expect(creds.accessKeyId).toEqual('akid')
 
-<<<<<<< HEAD
 if AWS.util.isNode()
   describe 'AWS.FileSystemCredentials', ->
     describe 'constructor', ->
@@ -168,107 +167,46 @@
           toThrow('Credentials not set in foo')
 
   describe 'AWS.EC2MetadataCredentials', ->
+    creds = null
+
+    beforeEach ->
+      creds = new AWS.EC2MetadataCredentials(host: 'host')
+
+    mockMetadataService = (expireTime) ->
+      spyOn(creds.metadataService, 'loadCredentials').andCallFake (cb) ->
+          cb null,
+            Code: 'Success'
+            AccessKeyId: 'KEY'
+            SecretAccessKey: 'SECRET'
+            Token: 'TOKEN'
+            Expiration: expireTime.toISOString()
+
     describe 'constructor', ->
       it 'allows passing of AWS.MetadataService options', ->
-        creds = new AWS.EC2MetadataCredentials(host: 'host')
         expect(creds.metadataService.host).toEqual('host')
+
+    describe 'needsRefresh', ->
+      it 'can be expired based on expire time from EC2 Metadata service', ->
+        mockMetadataService(new Date(0))
+        creds.refresh(->)
+        expect(creds.needsRefresh()).toEqual(true)
 
     describe 'refresh', ->
       it 'loads credentials from EC2 Metadata service', ->
-        creds = new AWS.EC2MetadataCredentials(host: 'host')
-        spy = spyOn(creds.metadataService, 'loadCredentials').andCallFake (cb) ->
-          cb(null, Code:"Success",AccessKeyId:"KEY",SecretAccessKey:"SECRET",Token:"TOKEN")
+        mockMetadataService(new Date(AWS.util.date.getDate().getTime() + 100000))
         creds.refresh(->)
         expect(creds.metadata.Code).toEqual('Success')
         expect(creds.accessKeyId).toEqual('KEY')
         expect(creds.secretAccessKey).toEqual('SECRET')
         expect(creds.sessionToken).toEqual('TOKEN')
+        expect(creds.needsRefresh()).toEqual(false)
 
       it 'does not try to load creds second time if Metadata service failed', ->
-        creds = new AWS.EC2MetadataCredentials(host: 'host')
         spy = spyOn(creds.metadataService, 'loadCredentials').andCallFake (cb) ->
           cb(new Error('INVALID SERVICE'))
 
         creds.refresh (err) ->
           expect(err.message).toEqual('INVALID SERVICE')
-=======
-describe 'AWS.FileSystemCredentials', ->
-  describe 'constructor', ->
-    it 'should accept filename and load credentials from root doc', ->
-      mock = '{"accessKeyId":"akid", "secretAccessKey":"secret","sessionToken":"session"}'
-      spyOn(AWS.util, 'readFileSync').andReturn(mock)
-
-      creds = new AWS.FileSystemCredentials('foo')
-      validateCredentials(creds)
-
-    it 'should accept filename and load credentials from credentials block', ->
-      mock = '{"credentials":{"accessKeyId":"akid", "secretAccessKey":"secret","sessionToken":"session"}}'
-      spy = spyOn(AWS.util, 'readFileSync').andReturn(mock)
-
-      creds = new AWS.FileSystemCredentials('foo')
-      validateCredentials(creds)
-
-  describe 'refresh', ->
-    it 'should refresh from given filename', ->
-      mock = '{"credentials":{"accessKeyId":"RELOADED", "secretAccessKey":"RELOADED","sessionToken":"RELOADED"}}'
-      spyOn(AWS.util, 'readFileSync').andReturn(mock)
-
-      creds = new AWS.FileSystemCredentials('foo')
-      validateCredentials(creds, 'RELOADED', 'RELOADED', 'RELOADED')
-
-    it 'fails if credentials are not in the file', ->
-      mock = '{"credentials":{}}'
-      spyOn(AWS.util, 'readFileSync').andReturn(mock)
-
-      new AWS.FileSystemCredentials('foo').refresh (err) ->
-        expect(err.message).toEqual('Credentials not set in foo')
-
-      expect(-> new AWS.FileSystemCredentials('foo').refresh()).
-        toThrow('Credentials not set in foo')
-
-describe 'AWS.EC2MetadataCredentials', ->
-  creds = null
-
-  beforeEach ->
-    creds = new AWS.EC2MetadataCredentials(host: 'host')
-
-  mockMetadataService = (expireTime) ->
-    spyOn(creds.metadataService, 'loadCredentials').andCallFake (cb) ->
-        cb null,
-          Code: 'Success'
-          AccessKeyId: 'KEY'
-          SecretAccessKey: 'SECRET'
-          Token: 'TOKEN'
-          Expiration: expireTime.toISOString()
-
-  describe 'constructor', ->
-    it 'allows passing of AWS.MetadataService options', ->
-      expect(creds.metadataService.host).toEqual('host')
-
-  describe 'needsRefresh', ->
-    it 'can be expired based on expire time from EC2 Metadata service', ->
-      mockMetadataService(new Date(0))
-      creds.refresh(->)
-      expect(creds.needsRefresh()).toEqual(true)
-
-  describe 'refresh', ->
-    it 'loads credentials from EC2 Metadata service', ->
-      mockMetadataService(new Date(AWS.util.date.getDate().getTime() + 100000))
-      creds.refresh(->)
-      expect(creds.metadata.Code).toEqual('Success')
-      expect(creds.accessKeyId).toEqual('KEY')
-      expect(creds.secretAccessKey).toEqual('SECRET')
-      expect(creds.sessionToken).toEqual('TOKEN')
-      expect(creds.needsRefresh()).toEqual(false)
-
-    it 'does not try to load creds second time if Metadata service failed', ->
-      spy = spyOn(creds.metadataService, 'loadCredentials').andCallFake (cb) ->
-        cb(new Error('INVALID SERVICE'))
-
-      creds.refresh (err) ->
-        expect(err.message).toEqual('INVALID SERVICE')
-      creds.refresh ->
->>>>>>> 940ce016
         creds.refresh ->
           creds.refresh ->
             creds.refresh ->
