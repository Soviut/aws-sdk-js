# Copyright 2012-2013 Amazon.com, Inc. or its affiliates. All Rights Reserved.
#
# Licensed under the Apache License, Version 2.0 (the "License"). You
# may not use this file except in compliance with the License. A copy of
# the License is located at
#
#     http://aws.amazon.com/apache2.0/
#
# or in the "license" file accompanying this file. This file is
# distributed on an "AS IS" BASIS, WITHOUT WARRANTIES OR CONDITIONS OF
# ANY KIND, either express or implied. See the License for the specific
# language governing permissions and limitations under the License.

helpers = require('./helpers')
EventEmitter = require('events').EventEmitter
AWS = helpers.AWS
<<<<<<< HEAD
MockClient = helpers.MockClient
Buffer = require('buffer').Buffer
=======
MockService = helpers.MockService
>>>>>>> b3f411ae

describe 'AWS.Request', ->
  service = null
  beforeEach ->
    service = new MockService

  describe 'isPageable', ->
    beforeEach ->
      service = new AWS.Service apiConfig:
        operations: mockMethod: input: {}, output: {}

    it 'is pageable if it has a pagination config for the operation', ->
      service.api.pagination =
          mockMethod:
            limitKey: 'Marker'

      request = service.makeRequest('mockMethod')
      expect(request.isPageable()).toEqual(true)

    it 'is not pageable if the pagination config does not exist for the operation', ->
      service.api.pagination = {}
      expect(service.makeRequest('mockMethod').isPageable()).toEqual(false)

    it 'is not pageable if the config does not exist for the service', ->
      delete service.api.pagination
      expect(service.makeRequest('mockMethod').isPageable()).toEqual(false)

  describe 'send', ->
    it 'accepts an optional callback', ->
      error = null; data = null
      helpers.mockHttpResponse 200, {}, ['FOO', 'BAR', 'BAZ', 'QUX']
      runs ->
        service.makeRequest('mockMethod').send (e, d) -> data = d
      waitsFor -> data
      runs ->
        expect(data).toEqual('FOOBARBAZQUX')

  describe 'abort', ->
    it 'allows aborting requests', ->
      error = null; data = null
      helpers.mockHttpResponse 200, {}, ['FOO', 'BAR', 'BAZ', 'QUX']
      runs ->
        req = service.makeRequest('mockMethod')
        req.send (e, d) -> error = e; data = d
        req.abort()
      waitsFor -> error || data
      runs ->
        expect(data).toEqual(null)
        expect(error.code).toEqual('RequestAbortedError')
        expect(error.message).toMatch(/aborted by user/)

  describe 'createReadStream', ->
    it 'streams data', ->
      data = ''; done = false
      helpers.mockHttpResponse 200, {}, ['FOO', 'BAR', 'BAZ', 'QUX']

      runs ->
        request = service.makeRequest('mockMethod')
        s = request.createReadStream()
        s.on 'end', -> done = true
        s.on 'data', (c) -> data += c.toString()
      waitsFor -> done == true
      runs ->
        expect(data).toEqual('FOOBARBAZQUX')

    it 'streams2 data (readable event)', ->
      if AWS.HttpClient.streamsApiVersion < 2
        return

      data = ''; done = false
      helpers.mockHttpResponse 200, {}, ['FOO', 'BAR', 'BAZ', 'QUX']

      runs ->
        request = service.makeRequest('mockMethod')
        s = request.createReadStream()
        s.on 'end', -> done = true
        s.on 'readable', ->
          try
            chunk = s.read()
            if chunk
              data += chunk
          catch e
            console.log(e.stack)

      waitsFor -> done == true
      runs ->
        expect(data).toEqual('FOOBARBAZQUX')

    it 'streams2 data does not hang out while waiting response', ->
      if AWS.HttpClient.streamsApiVersion < 2
        return

      data = ''; done = false
      helpers.mockHttpResponse 200, {}, ['FOO', 'BAR', null, null, 'BAZ', 'QUX']

      runs ->
        request = service.makeRequest('mockMethod')
        s = request.createReadStream()
        s.on 'end', -> done = true
        s.on 'readable', ->
          try
            chunk = s.read()
            if chunk
              data += chunk
          catch e
            console.log(e.stack)

      waitsFor -> done == true
      runs ->
        expect(data).toEqual('FOOBARBAZQUX')

    it 'does not stream data on failures', ->
      data = ''; error = null; done = false
      helpers.mockHttpResponse 404, {}, ['No such file']

      runs ->
        request = service.makeRequest('mockMethod')
        s = request.createReadStream()
        s.on 'end', -> done = true
        s.on 'error', (e) -> error = e; done = true
        s.on 'data', (c) -> data += c.toString()
      waitsFor -> done == true
      runs ->
        expect(data).toEqual('')
        expect(error.statusCode).toEqual(404)

    it 'retries temporal errors and streams resulting successful response', ->
      data = ''; error = null; done = false
      helpers.mockIntermittentFailureResponse 2, 200, {}, ['FOO', 'BAR', 'BAZ', 'QUX']

      runs ->
        request = service.makeRequest('mockMethod')
        s = request.createReadStream()
        s.on 'end', -> done = true
        s.on 'error', (e) -> error = e; done = true
        s.on 'data', (c) -> data += c.toString()
      waitsFor -> done == true
      runs ->
        expect(data).toEqual('FOOBARBAZQUX')
        expect(error).toEqual(null)

    it 'streams partial data and raises an error', ->
      data = ''; error = null; reqError = null; done = false
      spyOn(AWS.HttpClient, 'getInstance')
<<<<<<< HEAD
      AWS.HttpClient.getInstance.andReturn handleRequest: (req, cb, errCb) ->
=======
      AWS.HttpClient.getInstance.andReturn handleRequest: (req, opts, cb, errCb) ->
>>>>>>> b3f411ae
        req = new EventEmitter()
        req.statusCode = 200
        req.headers = {}
        cb(req)
        AWS.util.arrayEach ['FOO', 'BAR', 'BAZ'], (str) ->
          req.emit 'data', new Buffer(str)
        errCb new Error('fail')

      runs ->
        request = service.makeRequest('mockMethod')
        request.on 'error', (e) -> reqError = e
        request.on 'complete', -> done = true
        s = request.createReadStream()
        s.on 'error', (e) -> error = e
        s.on 'data', (c) -> data += c.toString()
      waitsFor -> done == true
      runs ->
        expect(data).toEqual('FOOBARBAZ')
        expect(error.message).toEqual('fail')
        expect(reqError.message).toEqual('fail')

    it 'fails if retry occurs in the middle of a failing stream', ->
      data = ''; error = null; reqError = null; resp = null
      retryCount = 0
      spyOn(AWS.HttpClient, 'getInstance')
<<<<<<< HEAD
      AWS.HttpClient.getInstance.andReturn handleRequest: (req, cb, errCb) ->
=======
      AWS.HttpClient.getInstance.andReturn handleRequest: (req, opts, cb, errCb) ->
>>>>>>> b3f411ae
        req = new EventEmitter()
        req.statusCode = 200
        req.headers = {}
        process.nextTick ->
          cb(req)
          AWS.util.arrayEach ['FOO', 'BAR', 'BAZ', 'QUX'], (str) ->
            if str == 'BAZ' and retryCount < 1
              process.nextTick ->
                retryCount += 1
                errCb code: 'NetworkingError', message: 'FAIL!', retryable: true
              return AWS.util.abort
            else
              process.nextTick -> req.emit 'data', new Buffer(str)
          if retryCount >= 1
            process.nextTick -> req.emit('end')

      runs ->
        request = service.makeRequest('mockMethod')
        request.on 'error', (e) -> reqError = e
        request.on 'complete', (r) -> resp = r
        s = request.createReadStream()
        s.on 'error', (e) -> error = e
        s.on 'data', (c) -> data += c.toString()
      waitsFor -> resp != null
      runs ->
        expect(data).toEqual('FOOBAR')
        expect(error.code).toEqual('NetworkingError')
        expect(reqError.code).toEqual('NetworkingError')
        expect(reqError.hostname).toEqual('mockservice.mock-region.amazonaws.com')
        expect(reqError.region).toEqual('mock-region')
        expect(resp.retryCount).toEqual(0)<|MERGE_RESOLUTION|>--- conflicted
+++ resolved
@@ -14,12 +14,8 @@
 helpers = require('./helpers')
 EventEmitter = require('events').EventEmitter
 AWS = helpers.AWS
-<<<<<<< HEAD
-MockClient = helpers.MockClient
+MockService = helpers.MockService
 Buffer = require('buffer').Buffer
-=======
-MockService = helpers.MockService
->>>>>>> b3f411ae
 
 describe 'AWS.Request', ->
   service = null
@@ -164,11 +160,7 @@
     it 'streams partial data and raises an error', ->
       data = ''; error = null; reqError = null; done = false
       spyOn(AWS.HttpClient, 'getInstance')
-<<<<<<< HEAD
-      AWS.HttpClient.getInstance.andReturn handleRequest: (req, cb, errCb) ->
-=======
       AWS.HttpClient.getInstance.andReturn handleRequest: (req, opts, cb, errCb) ->
->>>>>>> b3f411ae
         req = new EventEmitter()
         req.statusCode = 200
         req.headers = {}
@@ -194,11 +186,7 @@
       data = ''; error = null; reqError = null; resp = null
       retryCount = 0
       spyOn(AWS.HttpClient, 'getInstance')
-<<<<<<< HEAD
-      AWS.HttpClient.getInstance.andReturn handleRequest: (req, cb, errCb) ->
-=======
       AWS.HttpClient.getInstance.andReturn handleRequest: (req, opts, cb, errCb) ->
->>>>>>> b3f411ae
         req = new EventEmitter()
         req.statusCode = 200
         req.headers = {}
