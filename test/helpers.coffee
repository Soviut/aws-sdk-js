# Copyright 2012-2013 Amazon.com, Inc. or its affiliates. All Rights Reserved.
#
# Licensed under the Apache License, Version 2.0 (the "License"). You
# may not use this file except in compliance with the License. A copy of
# the License is located at
#
#     http://aws.amazon.com/apache2.0/
#
# or in the "license" file accompanying this file. This file is
# distributed on an "AS IS" BASIS, WITHOUT WARRANTIES OR CONDITIONS OF
# ANY KIND, either express or implied. See the License for the specific
# language governing permissions and limitations under the License.

AWS = require('../lib/aws')
EventEmitter = require('events').EventEmitter
Buffer = require('buffer').Buffer
<<<<<<< HEAD
=======
semver = require('semver')
>>>>>>> a049ad49

require('util').print = (data) ->
  process.stdout.write(data)

# Mock credentials
AWS.config.update
  paramValidation: false
  region: 'mock-region'
  credentials:
    accessKeyId: 'akid'
    secretAccessKey: 'secret'

# Disable setTimeout for tests
# Warning: this might cause unpredictable results
# TODO: refactor this out.
`setTimeout = function(fn, delay) { fn(); }`

#AWS.HttpClient.getInstance = -> throw new Error('Unmocked HTTP request')

flattenXML = (xml) ->
  if (!xml)
    return xml
  xml.split("\n").join('').   # remove newlines
    replace(/>\s+</g, '><').  # prunes whitespace between elements
    replace(/^\s+|\s+$/g, '') # trims whitespace from ends

matchXML = (xml1, xml2) ->
  expect(flattenXML(xml1)).toEqual(flattenXML(xml2))

MockService = AWS.Service.defineService 'mockService',
  initialize: (config) ->
    AWS.Service.prototype.initialize.call(this, config)
    @config.credentials = accessKeyId: 'akid', secretAccessKey: 'secret'
    @config.region = 'mock-region'
  setupRequestListeners: (request) ->
    request.on 'extractData', (resp) ->
      resp.data = resp.httpResponse.body.toString()
    request.on 'extractError', (resp) ->
      resp.error =
        code: resp.httpResponse.body.toString() || resp.httpResponse.statusCode
        message: null
  api:
    endpointPrefix: 'mockservice'
    signatureVersion: 'v4'

mockHttpSuccessfulResponse = (status, headers, data, cb) ->
  if !Array.isArray(data)
    data = [data]

  httpResp = new EventEmitter()
  httpResp.statusCode = status
  httpResp.headers = headers
  httpResp.read = ->
    if data.length > 0
      chunk = data.shift()
      if chunk is null
        null
      else
        new Buffer(chunk)
    else
      null

  cb(httpResp)

  AWS.util.arrayEach data.slice(), (str) ->
    if httpResp._events.readable || semver.gt(process.version, 'v0.11.3')
      httpResp.emit('readable')
    else
      httpResp.emit('data', new Buffer(str))

  httpResp.emit('end')

mockHttpResponse = (status, headers, data) ->
  stream = new EventEmitter()
  spyOn(AWS.HttpClient, 'getInstance')
  AWS.HttpClient.getInstance.andReturn handleRequest: (req, opts, cb, errCb) ->
    if typeof status == 'number'
      mockHttpSuccessfulResponse status, headers, data, cb
    else
      errCb(status)

  return stream

mockIntermittentFailureResponse = (numFailures, status, headers, data) ->
  retryCount = 0
  spyOn(AWS.HttpClient, 'getInstance')
  AWS.HttpClient.getInstance.andReturn handleRequest: (req, opts, cb, errCb) ->
    if retryCount < numFailures
      retryCount += 1
      errCb code: 'NetworkingError', message: 'FAIL!'
    else
      statusCode = retryCount < numFailures ? 500 : status
      mockHttpSuccessfulResponse statusCode, headers, data, cb

module.exports =
  AWS: AWS
  matchXML: matchXML
  mockHttpResponse: mockHttpResponse
  mockIntermittentFailureResponse: mockIntermittentFailureResponse
  mockHttpSuccessfulResponse: mockHttpSuccessfulResponse
  MockService: MockService<|MERGE_RESOLUTION|>--- conflicted
+++ resolved
@@ -14,10 +14,7 @@
 AWS = require('../lib/aws')
 EventEmitter = require('events').EventEmitter
 Buffer = require('buffer').Buffer
-<<<<<<< HEAD
-=======
 semver = require('semver')
->>>>>>> a049ad49
 
 require('util').print = (data) ->
   process.stdout.write(data)
